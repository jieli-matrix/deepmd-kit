<<<<<<< HEAD
import os,warnings,fnmatch
import numpy as np
import math
from deepmd.env import tf
from deepmd.env import op_module
from deepmd.RunOptions import global_tf_float_precision, global_np_float_precision
=======
"""Collection of functions and classes used throughout the whole package."""

>>>>>>> 4e526fc2
import json
import warnings
from functools import wraps
from pathlib import Path
from typing import (
    TYPE_CHECKING,
    Any,
    Callable,
    Dict,
    List,
    Optional,
    Tuple,
    TypeVar,
    Union,
)

import numpy as np
import yaml

from deepmd.env import op_module, tf
from deepmd.RunOptions import global_tf_float_precision

if TYPE_CHECKING:
    _DICT_VAL = TypeVar("_DICT_VAL")
    _OBJ = TypeVar("_OBJ")
    try:
        from typing import Literal  # python >3.6
    except ImportError:
        from typing_extensions import Literal  # type: ignore
    _ACTIVATION = Literal["relu", "relu6", "softplus", "sigmoid", "tanh", "gelu"]
    _PRECISION = Literal["default", "float16", "float32", "float64"]

# define constants
PRECISION_DICT = {
    "default": global_tf_float_precision,
    "float16": tf.float16,
    "float32": tf.float32,
    "float64": tf.float64,
}


def gelu(x: tf.Tensor) -> tf.Tensor:
    """Gaussian Error Linear Unit.

    This is a smoother version of the RELU.

    Parameters
    ----------
    x : tf.Tensor
        float Tensor to perform activation

    Returns
    -------
    `x` with the GELU activation applied

    References
    ----------
    Original paper
    https://arxiv.org/abs/1606.08415
    """
    return op_module.gelu(x)


# TODO this is not a good way to do things. This is some global variable to which
# TODO anyone can write and there is no good way to keep track of the changes
data_requirement = {}

ACTIVATION_FN_DICT = {
    "relu": tf.nn.relu,
    "relu6": tf.nn.relu6,
    "softplus": tf.nn.softplus,
    "sigmoid": tf.sigmoid,
    "tanh": tf.nn.tanh,
    "gelu": gelu,
}


def add_data_requirement(
    key: str,
    ndof: int,
    atomic: bool = False,
    must: bool = False,
    high_prec: bool = False,
    type_sel: bool = None,
    repeat: int = 1,
):
    """Specify data requirements for training.

    Parameters
    ----------
    key : str
        type of data stored in corresponding `*.npy` file e.g. `forces` or `energy`
    ndof : int
        number of the degrees of freedom, this is tied to `atomic` parameter e.g. forces
        have `atomic=True` and `ndof=3`
    atomic : bool, optional
        specifies whwther the `ndof` keyworrd applies to per atom quantity or not,
        by default False
    must : bool, optional
        specifi if the `*.npy` data file must exist, by default False
    high_prec : bool, optional
        if tru load data to `np.float64` else `np.float32`, by default False
    type_sel : bool, optional
        select only certain type of atoms, by default None
    repeat : int, optional
        if specify repaeat data `repeat` times, by default 1
    """
    data_requirement[key] = {
        "ndof": ndof,
        "atomic": atomic,
        "must": must,
        "high_prec": high_prec,
        "type_sel": type_sel,
        "repeat": repeat,
    }


def select_idx_map(
    atom_types: np.ndarray, select_types: np.ndarray
) -> np.ndarray:
    """Build map of indices for element supplied element types from all atoms list.

    Parameters
    ----------
    atom_types : np.ndarray
        array specifing type for each atoms as integer
    select_types : np.ndarray
        types of atoms you want to find indices for

    Returns
    -------
    np.ndarray
        indices of types of atoms defined by `select_types` in `atom_types` array

    Warnings
    --------
    `select_types` array will be sorted before finding indices in `atom_types`
    """
    sort_select_types = np.sort(select_types)
    idx_map = np.array([], dtype=int)
    for ii in sort_select_types:
        idx_map = np.append(idx_map, np.where(atom_types == ii))
    return idx_map


# TODO not really sure if the docstring is right the purpose of this is a bit unclear
def make_default_mesh(
    test_box: np.ndarray, cell_size: float = 3.0
) -> np.ndarray:
    """Get number of cells of size=`cell_size` fit into average box.

    Parameters
    ----------
    test_box : np.ndarray
        numpy array with cells of shape Nx9
    cell_size : float, optional
        length of one cell, by default 3.0

    Returns
    -------
    np.ndarray
        mesh for supplied boxes, how many cells fit in each direction
    """
    cell_lengths = np.linalg.norm(test_box.reshape([-1, 3, 3]), axis=2)
    avg_cell_lengths = np.average(cell_lengths, axis=0)
    ncell = (avg_cell_lengths / cell_size).astype(np.int32)
    ncell[ncell < 2] = 2
    default_mesh = np.zeros(6, dtype=np.int32)
    default_mesh[3:6] = ncell
    return default_mesh


# TODO not an ideal approach, every class uses this to parse arguments on its own, json
# TODO should be parsed once and the parsed result passed to all objects that need it
class ClassArg:
    """Class that take care of input json/yaml parsing.

    The rules for parsing are defined by the `add` method, than `parse` is called to
    process the supplied dict

    Attributes
    ----------
    arg_dict: Dict[str, Any]
        dictionary containing parsing rules
    alias_map: Dict[str, Any]
        dictionary with keyword aliases
    """

    def __init__(self) -> None:
        self.arg_dict = {}
        self.alias_map = {}

    def add(
        self,
        key: str,
        types_: Union[type, List[type]],
        alias: Optional[Union[str, List[str]]] = None,
        default: Any = None,
        must: bool = False,
    ) -> "ClassArg":
        """Add key to be parsed.

        Parameters
        ----------
        key : str
            key name
        types_ : Union[type, List[type]]
            list of allowed key types
        alias : Optional[Union[str, List[str]]], optional
            alias for the key, by default None
        default : Any, optional
            default value for the key, by default None
        must : bool, optional
            if the key is mandatory, by default False

        Returns
        -------
        ClassArg
            instance with added key
        """
        if not isinstance(types_, list):
            types = [types_]
        else:
            types = types_
        if alias is not None:
            if not isinstance(alias, list):
                alias_ = [alias]
            else:
                alias_ = alias
        else:
            alias_ = []

        self.arg_dict[key] = {
            "types": types,
            "alias": alias_,
            "value": default,
            "must": must,
        }
        for ii in alias_:
            self.alias_map[ii] = key

        return self

    def _add_single(self, key: str, data: Any):
        vtype = type(data)
        if data is None:
            return data
        if not (vtype in self.arg_dict[key]["types"]):
            for tp in self.arg_dict[key]["types"]:
                try:
                    vv = tp(data)
                except TypeError:
                    pass
                else:
                    break
            else:
                raise TypeError(
                    f"cannot convert provided key {key} to type(s) "
                    f'{self.arg_dict[key]["types"]} '
                )
        else:
            vv = data
        self.arg_dict[key]["value"] = vv

    def _check_must(self):
        for kk in self.arg_dict:
            if self.arg_dict[kk]["must"] and self.arg_dict[kk]["value"] is None:
                raise RuntimeError(f"key {kk} must be provided")

    def parse(self, jdata: Dict[str, Any]) -> Dict[str, Any]:
        """Parse input dictionary, use the rules defined by add method.

        Parameters
        ----------
        jdata : Dict[str, Any]
            loaded json/yaml data

        Returns
        -------
        Dict[str, Any]
            parsed dictionary
        """
        for kk in jdata.keys():
            if kk in self.arg_dict:
                key = kk
                self._add_single(key, jdata[kk])
            else:
                if kk in self.alias_map:
                    key = self.alias_map[kk]
                    self._add_single(key, jdata[kk])
        self._check_must()
        return self.get_dict()

    def get_dict(self) -> Dict[str, Any]:
        """Get dictionary built from rules defined by add method.

        Returns
        -------
        Dict[str, Any]
            settings dictionary with default values
        """
        ret = {}
        for kk in self.arg_dict.keys():
            ret[kk] = self.arg_dict[kk]["value"]
        return ret


# TODO maybe rename this to j_deprecated and only warn about deprecated keys,
# TODO if the deprecated_key argument is left empty function puppose is only custom
# TODO error since dict[key] already raises KeyError when the key is missing
def j_must_have(
    jdata: Dict[str, "_DICT_VAL"], key: str, deprecated_key: List[str] = []
) -> "_DICT_VAL":
    """Assert that supplied dictionary conaines specified key.

    Returns
    -------
    _DICT_VAL
        value that was store unde supplied key

    Raises
    ------
    RuntimeError
        if the key is not present
    """
    if key not in jdata.keys():
        for ii in deprecated_key:
            if ii in jdata.keys():
                warnings.warn(f"the key {ii} is deprecated, please use {key} instead")
                return jdata[ii]
        else:
            raise RuntimeError(f"json database must provide key {key}")
    else:
        return jdata[key]


def j_loader(filename: Union[str, Path]) -> Dict[str, Any]:
    """Load yaml or json settings file.

    Parameters
    ----------
    filename : Union[str, Path]
        path to file

    Returns
    -------
    Dict[str, Any]
        loaded dictionary

    Raises
    ------
    TypeError
        if the supplied file is of unsupported type
    """
    filepath = Path(filename)
    if filepath.suffix.endswith("json"):
        with filepath.open() as fp:
            return json.load(fp)
    elif filepath.suffix.endswith(("yml", "yaml")):
        with filepath.open() as fp:
            return yaml.safe_load(fp)
    else:
        raise TypeError("config file must be json, or yaml/yml")


def get_activation_func(
    activation_fn: "_ACTIVATION",
) -> Callable[[tf.Tensor], tf.Tensor]:
    """Get activation function callable based on string name.

    Parameters
    ----------
    activation_fn : _ACTIVATION
        one of the defined activation functions

    Returns
    -------
    Callable[[tf.Tensor], tf.Tensor]
        correspondingg TF callable

    Raises
    ------
    RuntimeError
        if unknown activation function is specified
    """
    if activation_fn not in ACTIVATION_FN_DICT:
        raise RuntimeError(f"{activation_fn} is not a valid activation function")
    return ACTIVATION_FN_DICT[activation_fn]


def get_precision(precision: "_PRECISION") -> Any:
    """Convert str to TF DType constant.

    Parameters
    ----------
    precision : _PRECISION
        one of the allowed precisions

    Returns
    -------
    tf.python.framework.dtypes.DType
        appropriate TF constant

    Raises
    ------
    RuntimeError
        if supplied precision string does not have acorresponding TF constant
    """
    if precision not in PRECISION_DICT:
        raise RuntimeError(f"{precision} is not a valid precision")
    return PRECISION_DICT[precision]


# TODO port completely to pathlib when all callers are ported
def expand_sys_str(root_dir: Union[str, Path]) -> List[str]:
    """Recursively iterate over directories taking those that contain `type.raw` file.

    Parameters
    ----------
    root_dir : Union[str, Path]
        starting directory

    Returns
    -------
    List[str]
        list of string pointing to system directories
    """
    matches = [d for d in Path(root_dir).rglob("*") if (d / "type.raw").is_file()]
    return [str(m.relative_to(root_dir)) for m in matches]


def docstring_parameter(*sub: Tuple[str, ...]):
    """Add parameters to object docstring.

    Parameters
    ----------
    sub: Tuple[str, ...]
        list of strings that will be inserted into prepared locations in docstring.

    Note
    ----
    Can be used on both object and classes.
    """

    @wraps
    def dec(obj: "_OBJ") -> "_OBJ":
        if obj.__doc__ is not None:
            obj.__doc__ = obj.__doc__.format(*sub)
        return obj
<<<<<<< HEAD
    return dec

def get_np_precision(precision):
    if precision == "default":
        return  global_np_float_precision
    elif precision == "float16":
        return np.float16
    elif precision == "float32":
        return np.float32
    elif precision == "float64":
        return np.float64
    else:
        raise RuntimeError("%d is not a valid precision" % precision)
=======

    return dec
>>>>>>> 4e526fc2
<|MERGE_RESOLUTION|>--- conflicted
+++ resolved
@@ -1,14 +1,5 @@
-<<<<<<< HEAD
-import os,warnings,fnmatch
-import numpy as np
-import math
-from deepmd.env import tf
-from deepmd.env import op_module
-from deepmd.RunOptions import global_tf_float_precision, global_np_float_precision
-=======
 """Collection of functions and classes used throughout the whole package."""
 
->>>>>>> 4e526fc2
 import json
 import warnings
 from functools import wraps
@@ -29,7 +20,7 @@
 import yaml
 
 from deepmd.env import op_module, tf
-from deepmd.RunOptions import global_tf_float_precision
+from deepmd.RunOptions import global_tf_float_precision, global_np_float_precision
 
 if TYPE_CHECKING:
     _DICT_VAL = TypeVar("_DICT_VAL")
@@ -458,7 +449,7 @@
         if obj.__doc__ is not None:
             obj.__doc__ = obj.__doc__.format(*sub)
         return obj
-<<<<<<< HEAD
+
     return dec
 
 def get_np_precision(precision):
@@ -471,8 +462,4 @@
     elif precision == "float64":
         return np.float64
     else:
-        raise RuntimeError("%d is not a valid precision" % precision)
-=======
-
-    return dec
->>>>>>> 4e526fc2
+        raise RuntimeError("%d is not a valid precision" % precision)